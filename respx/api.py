from typing import Callable, Optional, Union, overload

from .mocks import MockTransport
from .models import (
<<<<<<< HEAD
    ContentDataTypes,
    DefaultType,
    HeaderTypes,
    QueryParamTypes,
    RequestPattern,
=======
    CallList,
    ContentDataTypes,
    DefaultType,
    HeaderTypes,
    JSONTypes,
    QueryParamTypes,
    RequestPattern,
    URLPatternTypes,
>>>>>>> 1f7986ab
)

mock = MockTransport(assert_all_called=False)

aliases = mock.aliases
stats = mock.stats
calls: CallList = mock.calls


def start() -> None:
    global mock
    mock.start()


def stop(clear: bool = True, reset: bool = True) -> None:
    global mock
    mock.stop(clear=clear, reset=reset)


def clear() -> None:
    global mock
    mock.clear()


def reset() -> None:
    global mock
    mock.reset()


@overload
def pop(alias: str) -> RequestPattern:
    ...  # pragma: nocover


@overload
def pop(alias: str, default: DefaultType) -> Union[RequestPattern, DefaultType]:
    ...  # pragma: nocover


def pop(alias, default=...):
    global mock
    return mock.pop(alias=alias, default=default)


def add(
    method: Union[str, Callable],
<<<<<<< HEAD
    url: Optional[Union[str, Pattern]] = None,
=======
    url: Optional[URLPatternTypes] = None,
>>>>>>> 1f7986ab
    *,
    params: Optional[QueryParamTypes] = None,
    status_code: Optional[int] = None,
    headers: Optional[HeaderTypes] = None,
    content_type: Optional[str] = None,
    content: Optional[ContentDataTypes] = None,
    text: Optional[str] = None,
    html: Optional[str] = None,
    json: Optional[JSONTypes] = None,
    pass_through: bool = False,
    alias: Optional[str] = None,
) -> RequestPattern:
    global mock
    return mock.add(
        method,
        url=url,
        params=params,
        status_code=status_code,
        headers=headers,
        content_type=content_type,
        content=content,
        text=text,
        html=html,
        json=json,
        pass_through=pass_through,
        alias=alias,
    )


def get(
<<<<<<< HEAD
    url: Optional[Union[str, Pattern]] = None,
=======
    url: Optional[URLPatternTypes] = None,
>>>>>>> 1f7986ab
    *,
    params: Optional[QueryParamTypes] = None,
    status_code: Optional[int] = None,
    headers: Optional[HeaderTypes] = None,
    content_type: Optional[str] = None,
    content: Optional[ContentDataTypes] = None,
    text: Optional[str] = None,
    html: Optional[str] = None,
    json: Optional[JSONTypes] = None,
    pass_through: bool = False,
    alias: Optional[str] = None,
) -> RequestPattern:
    global mock
    return mock.get(
        url=url,
        params=params,
        status_code=status_code,
        headers=headers,
        content_type=content_type,
        content=content,
        text=text,
        html=html,
        json=json,
        pass_through=pass_through,
        alias=alias,
    )


def post(
<<<<<<< HEAD
    url: Optional[Union[str, Pattern]] = None,
=======
    url: Optional[URLPatternTypes] = None,
>>>>>>> 1f7986ab
    *,
    params: Optional[QueryParamTypes] = None,
    status_code: Optional[int] = None,
    headers: Optional[HeaderTypes] = None,
    content_type: Optional[str] = None,
    content: Optional[ContentDataTypes] = None,
    text: Optional[str] = None,
    html: Optional[str] = None,
    json: Optional[JSONTypes] = None,
    pass_through: bool = False,
    alias: Optional[str] = None,
) -> RequestPattern:
    global mock
    return mock.post(
        url=url,
        params=params,
        status_code=status_code,
        headers=headers,
        content_type=content_type,
        content=content,
        text=text,
        html=html,
        json=json,
        pass_through=pass_through,
        alias=alias,
    )


def put(
<<<<<<< HEAD
    url: Optional[Union[str, Pattern]] = None,
=======
    url: Optional[URLPatternTypes] = None,
>>>>>>> 1f7986ab
    *,
    params: Optional[QueryParamTypes] = None,
    status_code: Optional[int] = None,
    headers: Optional[HeaderTypes] = None,
    content_type: Optional[str] = None,
    content: Optional[ContentDataTypes] = None,
    text: Optional[str] = None,
    html: Optional[str] = None,
    json: Optional[JSONTypes] = None,
    pass_through: bool = False,
    alias: Optional[str] = None,
) -> RequestPattern:
    global mock
    return mock.put(
        url=url,
        params=params,
        status_code=status_code,
        headers=headers,
        content_type=content_type,
        content=content,
        text=text,
        html=html,
        json=json,
        pass_through=pass_through,
        alias=alias,
    )


def patch(
<<<<<<< HEAD
    url: Optional[Union[str, Pattern]] = None,
=======
    url: Optional[URLPatternTypes] = None,
>>>>>>> 1f7986ab
    *,
    params: Optional[QueryParamTypes] = None,
    status_code: Optional[int] = None,
    headers: Optional[HeaderTypes] = None,
    content_type: Optional[str] = None,
    content: Optional[ContentDataTypes] = None,
    text: Optional[str] = None,
    html: Optional[str] = None,
    json: Optional[JSONTypes] = None,
    pass_through: bool = False,
    alias: Optional[str] = None,
) -> RequestPattern:
    global mock
    return mock.patch(
        url=url,
        params=params,
        status_code=status_code,
        headers=headers,
        content_type=content_type,
        content=content,
        text=text,
        html=html,
        json=json,
        pass_through=pass_through,
        alias=alias,
    )


def delete(
<<<<<<< HEAD
    url: Optional[Union[str, Pattern]] = None,
=======
    url: Optional[URLPatternTypes] = None,
>>>>>>> 1f7986ab
    *,
    params: Optional[QueryParamTypes] = None,
    status_code: Optional[int] = None,
    headers: Optional[HeaderTypes] = None,
    content_type: Optional[str] = None,
    content: Optional[ContentDataTypes] = None,
    text: Optional[str] = None,
    html: Optional[str] = None,
    json: Optional[JSONTypes] = None,
    pass_through: bool = False,
    alias: Optional[str] = None,
) -> RequestPattern:
    global mock
    return mock.delete(
        url=url,
        params=params,
        status_code=status_code,
        headers=headers,
        content_type=content_type,
        content=content,
        text=text,
        html=html,
        json=json,
        pass_through=pass_through,
        alias=alias,
    )


def head(
<<<<<<< HEAD
    url: Optional[Union[str, Pattern]] = None,
=======
    url: Optional[URLPatternTypes] = None,
>>>>>>> 1f7986ab
    *,
    params: Optional[QueryParamTypes] = None,
    status_code: Optional[int] = None,
    headers: Optional[HeaderTypes] = None,
    content_type: Optional[str] = None,
    content: Optional[ContentDataTypes] = None,
    text: Optional[str] = None,
    html: Optional[str] = None,
    json: Optional[JSONTypes] = None,
    pass_through: bool = False,
    alias: Optional[str] = None,
) -> RequestPattern:
    global mock
    return mock.head(
        url=url,
        params=params,
        status_code=status_code,
        headers=headers,
        content_type=content_type,
        content=content,
        text=text,
        html=html,
        json=json,
        pass_through=pass_through,
        alias=alias,
    )


def options(
<<<<<<< HEAD
    url: Optional[Union[str, Pattern]] = None,
=======
    url: Optional[URLPatternTypes] = None,
>>>>>>> 1f7986ab
    *,
    params: Optional[QueryParamTypes] = None,
    status_code: Optional[int] = None,
    headers: Optional[HeaderTypes] = None,
    content_type: Optional[str] = None,
    content: Optional[ContentDataTypes] = None,
    text: Optional[str] = None,
    html: Optional[str] = None,
    json: Optional[JSONTypes] = None,
    pass_through: bool = False,
    alias: Optional[str] = None,
) -> RequestPattern:
    global mock
    return mock.options(
        url=url,
        params=params,
        status_code=status_code,
        headers=headers,
        content_type=content_type,
        content=content,
        text=text,
        html=html,
        json=json,
        pass_through=pass_through,
        alias=alias,
    )<|MERGE_RESOLUTION|>--- conflicted
+++ resolved
@@ -2,13 +2,11 @@
 
 from .mocks import MockTransport
 from .models import (
-<<<<<<< HEAD
     ContentDataTypes,
     DefaultType,
     HeaderTypes,
     QueryParamTypes,
     RequestPattern,
-=======
     CallList,
     ContentDataTypes,
     DefaultType,
@@ -17,7 +15,6 @@
     QueryParamTypes,
     RequestPattern,
     URLPatternTypes,
->>>>>>> 1f7986ab
 )
 
 mock = MockTransport(assert_all_called=False)
@@ -64,11 +61,7 @@
 
 def add(
     method: Union[str, Callable],
-<<<<<<< HEAD
-    url: Optional[Union[str, Pattern]] = None,
-=======
-    url: Optional[URLPatternTypes] = None,
->>>>>>> 1f7986ab
+    url: Optional[URLPatternTypes] = None,
     *,
     params: Optional[QueryParamTypes] = None,
     status_code: Optional[int] = None,
@@ -99,11 +92,7 @@
 
 
 def get(
-<<<<<<< HEAD
-    url: Optional[Union[str, Pattern]] = None,
-=======
-    url: Optional[URLPatternTypes] = None,
->>>>>>> 1f7986ab
+    url: Optional[URLPatternTypes] = None,
     *,
     params: Optional[QueryParamTypes] = None,
     status_code: Optional[int] = None,
@@ -133,11 +122,7 @@
 
 
 def post(
-<<<<<<< HEAD
-    url: Optional[Union[str, Pattern]] = None,
-=======
-    url: Optional[URLPatternTypes] = None,
->>>>>>> 1f7986ab
+    url: Optional[URLPatternTypes] = None,
     *,
     params: Optional[QueryParamTypes] = None,
     status_code: Optional[int] = None,
@@ -167,11 +152,7 @@
 
 
 def put(
-<<<<<<< HEAD
-    url: Optional[Union[str, Pattern]] = None,
-=======
-    url: Optional[URLPatternTypes] = None,
->>>>>>> 1f7986ab
+    url: Optional[URLPatternTypes] = None,
     *,
     params: Optional[QueryParamTypes] = None,
     status_code: Optional[int] = None,
@@ -201,11 +182,7 @@
 
 
 def patch(
-<<<<<<< HEAD
-    url: Optional[Union[str, Pattern]] = None,
-=======
-    url: Optional[URLPatternTypes] = None,
->>>>>>> 1f7986ab
+    url: Optional[URLPatternTypes] = None,
     *,
     params: Optional[QueryParamTypes] = None,
     status_code: Optional[int] = None,
@@ -235,11 +212,7 @@
 
 
 def delete(
-<<<<<<< HEAD
-    url: Optional[Union[str, Pattern]] = None,
-=======
-    url: Optional[URLPatternTypes] = None,
->>>>>>> 1f7986ab
+    url: Optional[URLPatternTypes] = None,
     *,
     params: Optional[QueryParamTypes] = None,
     status_code: Optional[int] = None,
@@ -269,11 +242,7 @@
 
 
 def head(
-<<<<<<< HEAD
-    url: Optional[Union[str, Pattern]] = None,
-=======
-    url: Optional[URLPatternTypes] = None,
->>>>>>> 1f7986ab
+    url: Optional[URLPatternTypes] = None,
     *,
     params: Optional[QueryParamTypes] = None,
     status_code: Optional[int] = None,
@@ -303,11 +272,7 @@
 
 
 def options(
-<<<<<<< HEAD
-    url: Optional[Union[str, Pattern]] = None,
-=======
-    url: Optional[URLPatternTypes] = None,
->>>>>>> 1f7986ab
+    url: Optional[URLPatternTypes] = None,
     *,
     params: Optional[QueryParamTypes] = None,
     status_code: Optional[int] = None,
