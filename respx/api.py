--- conflicted
+++ resolved
@@ -6,15 +6,16 @@
     ContentDataTypes,
     DefaultType,
     HeaderTypes,
-<<<<<<< HEAD
     RequestPattern,
     _deprecate_object,
-=======
+    CallList,
+    ContentDataTypes,
+    DefaultType,
+    HeaderTypes,
     JSONTypes,
     QueryParamTypes,
     RequestPattern,
     URLPatternTypes,
->>>>>>> 1f7986ab
 )
 
 mock = MockTransport(assert_all_called=False)
