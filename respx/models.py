import inspect
import re
from typing import (
    Any,
    AsyncIterable,
    Callable,
    Dict,
    Generator,
    Iterable,
    List,
    NamedTuple,
    Optional,
    Pattern,
    Sequence,
    Tuple,
    TypeVar,
    Union,
)
from unittest import mock
<<<<<<< HEAD
from urllib.parse import urljoin, urlparse
from warnings import warn
=======
from urllib.parse import urljoin
>>>>>>> 1f7986ab

import httpx
from httpcore import AsyncByteStream, SyncByteStream

URL = Tuple[bytes, bytes, Optional[int], bytes]
Headers = List[Tuple[bytes, bytes]]
Request = Tuple[
    bytes,  # http method
    URL,
    Headers,
    Union[Iterable[bytes], AsyncIterable[bytes]],  # body
]
SyncResponse = Tuple[
    int,  # status code
    Headers,
    SyncByteStream,  # body
    dict,  # ext
]
AsyncResponse = Tuple[
    int,  # status code
    Headers,
    AsyncByteStream,  # body
    dict,  # ext
]
Response = Tuple[
    int,  # status code
    Headers,
    Union[Iterable[bytes], AsyncIterable[bytes]],  # body
    dict,  # ext
]

HeaderTypes = Union[
    httpx.Headers,
    Dict[str, str],
    Dict[bytes, bytes],
    Sequence[Tuple[str, str]],
    Sequence[Tuple[bytes, bytes]],
]

DefaultType = TypeVar("DefaultType", bound=Any)

Kwargs = Dict[str, Any]
URLPatternTypes = Union[str, Pattern[str], URL, httpx.URL]
JSONTypes = Union[str, List, Dict]
ContentDataTypes = Union[bytes, str, JSONTypes, Callable, Exception]
QueryParamTypes = Union[bytes, str, List[Tuple[str, Any]], Dict[str, Any]]


def build_url(
    url: Optional[URLPatternTypes] = None,
    base: Optional[str] = None,
    params: Optional[QueryParamTypes] = None,
) -> Optional[Union[httpx.URL, Pattern[str]]]:
    url = url or ""
    if not base:
        base_url = httpx.URL("")
    elif base.endswith("/"):
        base_url = httpx.URL(base)
    else:
        base_url = httpx.URL(base + "/")

    if not url and not base:
        return None
    elif isinstance(url, (str, tuple, httpx.URL)):
        return base_url.join(httpx.URL(url, params=params))
    elif isinstance(url, Pattern):
        if params is not None:
            if r"\?" in url.pattern and params is not None:
                raise ValueError(
                    "Request url pattern contains a query string, which is not "
                    "supported in conjuction with params argument."
                )
            query_params = str(httpx.QueryParams(params))
            url = re.compile(url.pattern + re.escape(fr"?{query_params}"))

        return re.compile(urljoin(str(base_url), url.pattern))
    else:
        raise ValueError(
            "Request url pattern must be str or compiled regex, got {}.".format(
                type(url).__name__
            )
        )


def _deprecate_object(obj: Any, message: str) -> Any:
    """
    This function creates an object with all methods of the given object
    and on any call (including magic methods) throws the Deprecation Warning and
    passes the call to the base object.
    """
    obj_class = type(obj)

    def deprecate(method_name: str) -> Callable[[Any], Any]:
        def decorator(
            _instance: Optional[Any] = None, *args: Any, **kwargs: Any
        ) -> Any:
            warn(message, category=DeprecationWarning)

            method = getattr(obj, method_name)

            return method(*args, **kwargs)

        return decorator

    dct = {
        method_name: deprecate(method_name)
        for method_name in dir(obj_class)
        if callable(getattr(obj_class, method_name))
        and method_name not in ("__new__", "__init__")
    }
    return type(obj_class.__name__, (object,), dct)()


def decode_request(request: Request) -> httpx.Request:
    """
    Build a httpx Request from httpcore request args.
    """
    method, url, headers, stream = request
    return httpx.Request(method, url, headers=headers, stream=stream)


def decode_response(
    response: Optional[Response], request: httpx.Request
) -> Optional[httpx.Response]:
    """
    Build a httpx Response from httpcore response args.
    """
    if response is None:
        return None

    status_code, headers, stream, ext = response
    return httpx.Response(
        status_code, headers=headers, stream=stream, ext=ext, request=request
    )


class Call(NamedTuple):
    request: httpx.Request
    response: Optional[httpx.Response]


class RawCall:
    def __init__(self, raw_request: Request, raw_response: Optional[Response] = None):
        self.raw_request = raw_request
        self.raw_response = raw_response

        self._call: Optional[Call] = None

    @property
    def call(self) -> Call:
        if self._call is None:
            self._call = self._decode_call()

        return self._call

    def _decode_call(self) -> Call:
        # Decode raw request/response as HTTPX models
        request = decode_request(self.raw_request)
        response = decode_response(self.raw_response, request=request)

        # Pre-read request/response, but only if mocked, not for pass-through streams
        if response and not isinstance(
            response.stream, (SyncByteStream, AsyncByteStream)
        ):
            request.read()
            response.read()

        return Call(request=request, response=response)


class CallList(list, mock.NonCallableMock):
    def __iter__(self) -> Generator[Call, None, None]:
        for raw_call in super().__iter__():
            yield raw_call.call

    def __getitem__(self, item: int) -> Call:  # type: ignore
        raw_call: RawCall = super().__getitem__(item)
        return raw_call.call

    @property
    def called(self) -> bool:  # type: ignore
        return bool(self)

    @property
    def call_count(self) -> int:  # type: ignore
        return len(self)

    @property
    def last(self) -> Optional[Call]:
        return self[-1] if self else None

    def record(self, raw_request: Request, raw_response: Response) -> RawCall:
        raw_call = RawCall(raw_request=raw_request, raw_response=raw_response)
        self.append(raw_call)
        return raw_call


class ResponseTemplate:
    _content: Optional[ContentDataTypes]
    _text: Optional[str]
    _html: Optional[str]
    _json: Optional[JSONTypes]

    def __init__(
        self,
        status_code: Optional[int] = None,
        *,
        content: Optional[ContentDataTypes] = None,
        text: Optional[str] = None,
        html: Optional[str] = None,
        json: Optional[JSONTypes] = None,
        headers: Optional[HeaderTypes] = None,
        content_type: Optional[str] = None,
        http_version: Optional[str] = None,
        context: Optional[Kwargs] = None,
    ) -> None:
        self.http_version = http_version
        self.status_code = status_code or 200
        self.context = context if context is not None else {}

        self.headers = httpx.Headers(headers) if headers else httpx.Headers()
        if content_type:
            self.headers["Content-Type"] = content_type

        # Set body variants in reverse priority order
        self.json = json
        self.html = html
        self.text = text
        self.content = content

    def clone(self, context: Optional[Kwargs] = None) -> "ResponseTemplate":
        return ResponseTemplate(
            self.status_code,
            content=self.content,
            text=self.text,
            html=self.html,
            json=self.json,
            headers=self.headers,
            http_version=self.http_version,
            context=context,
        )

    def prepare(
        self,
        content: Optional[ContentDataTypes],
        *,
        text: Optional[str] = None,
        html: Optional[str] = None,
        json: Optional[JSONTypes] = None,
    ) -> Tuple[
        Optional[ContentDataTypes], Optional[str], Optional[str], Optional[JSONTypes]
    ]:
        if content is not None:
            text = None
            html = None
            json = None
            if isinstance(content, str):
                text = content
                content = None
            elif isinstance(content, (list, dict)):
                json = content
                content = None
        elif text is not None:
            html = None
            json = None
        elif html is not None:
            json = None

        return content, text, html, json

    @property
    def content(self) -> Optional[ContentDataTypes]:
        return self._content

    @content.setter
    def content(self, content: Optional[ContentDataTypes]) -> None:
        self._content, self.text, self.html, self.json = self.prepare(
            content, text=self.text, html=self.html, json=self.json
        )

    @property
    def text(self) -> Optional[str]:
        return self._text

    @text.setter
    def text(self, text: Optional[str]) -> None:
        self._text = text
        if text is not None:
            self._content = None
            self._html = None
            self._json = None

    @property
    def html(self) -> Optional[str]:
        return self._html

    @html.setter
    def html(self, html: Optional[str]) -> None:
        self._html = html
        if html is not None:
            self._content = None
            self._text = None
            self._json = None

    @property
    def json(self) -> Optional[JSONTypes]:
        return self._json

    @json.setter
    def json(self, json: Optional[JSONTypes]) -> None:
        self._json = json
        if json is not None:
            self._content = None
            self._text = None
            self._html = None

    def encode_response(self, content: ContentDataTypes) -> Response:
        if isinstance(content, Exception):
            raise content

        content, text, html, json = self.prepare(
            content, text=self.text, html=self.html, json=self.json
        )

        # Comply with httpx Response content type hints
        assert content is None or isinstance(content, bytes)

        response = httpx.Response(
            self.status_code,
            headers=self.headers,
            content=content,
            text=text,
            html=html,
            json=json,
        )

        if self.http_version:
            response.ext["http_version"] = self.http_version

        return (
            response.status_code,
            response.headers.raw,
            response.stream,
            response.ext,
        )

    @property
    def raw(self):
        content = self._content
        if callable(content):
            kwargs = dict(self.context)
            request = decode_request(kwargs.pop("request"))
            content = content(request, **kwargs)

        return self.encode_response(content)

    @property
    async def araw(self):
        if callable(self._content) and inspect.iscoroutinefunction(self._content):
            kwargs = dict(self.context)
            request = decode_request(kwargs.pop("request"))
            content = await self._content(request, **kwargs)
            return self.encode_response(content)

        return self.raw


class RequestPattern:
    def __init__(
        self,
        method: Union[str, Callable],
        url: Optional[URLPatternTypes],
        params: Optional[QueryParamTypes] = None,
        response: Optional[ResponseTemplate] = None,
        pass_through: bool = False,
        alias: Optional[str] = None,
        base_url: Optional[str] = None,
    ) -> None:
        self._match_func: Optional[Callable] = None

        if callable(method):
            self.method = None
            self.url = None
            self.pass_through = None
            self._match_func = method
        else:
            self.method = method.upper()
            self.url = build_url(url, base=base_url, params=params)
            self.pass_through = pass_through

        self.response = response or ResponseTemplate()
        self.alias = alias
        self.calls = CallList()

    @property
    def called(self) -> bool:
        return self.calls.called

    @property
    def call_count(self) -> int:
        return self.calls.call_count

    @property
    def stats(self):
        warn(
            ".stats property is deprecated. Please, use .calls",
            category=DeprecationWarning,
        )
        return self.calls

    def match(self, request: Request) -> Optional[Union[Request, ResponseTemplate]]:
        """
        Matches request with configured pattern;
        custom matcher function or http method + url pattern.

        Returns None for a non-matching pattern, mocked response for a match,
        or input request for pass-through.
        """
        matches = False
        url_params: Kwargs = {}

        if self.pass_through:
            return request

        if self._match_func:
            _request = decode_request(request)
            response = self.response.clone(context={"request": request})
            result = self._match_func(_request, response)
            if result == _request:  # Detect pass through
                result = request
            return result

        request_method, _request_url, *_ = request
        if self.method != request_method.decode():
            return None

        if not self.url:
            matches = True
        elif isinstance(self.url, httpx.URL):
            matches = self.url.raw == _request_url
        else:
            match = self.url.match(str(httpx.URL(_request_url)))
            if match:
                matches = True
                url_params = match.groupdict()

        if matches:
            return self.response.clone(context={"request": request, **url_params})

        return None<|MERGE_RESOLUTION|>--- conflicted
+++ resolved
@@ -17,12 +17,9 @@
     Union,
 )
 from unittest import mock
-<<<<<<< HEAD
 from urllib.parse import urljoin, urlparse
 from warnings import warn
-=======
 from urllib.parse import urljoin
->>>>>>> 1f7986ab
 
 import httpx
 from httpcore import AsyncByteStream, SyncByteStream
