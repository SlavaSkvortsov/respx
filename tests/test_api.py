--- conflicted
+++ resolved
@@ -446,7 +446,6 @@
         assert response.json() == content
 
 
-<<<<<<< HEAD
 @pytest.mark.parametrize(
     "url_parts, url_model, expected_matches",
     [
@@ -546,7 +545,8 @@
     respx.get(url, params=params, content="spam spam")
     response = await client.get(call_url, params=params)
     assert response.text == "spam spam"
-=======
+
+
 def test_pop():
     with respx.mock:
         respx.get("https://foo.bar/", alias="foobar")
@@ -604,5 +604,4 @@
     with respx.mock(base_url=base) as respx_mock:
         respx_mock.get(url, content="spam spam")
         response = await client.get("https://foo.bar/baz/")
-        assert response.text == "spam spam"
->>>>>>> 1f7986ab
+        assert response.text == "spam spam"